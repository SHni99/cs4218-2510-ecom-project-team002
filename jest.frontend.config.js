--- conflicted
+++ resolved
@@ -28,13 +28,8 @@
     "client/src/**/*.js",
     "!client/src/_site/**", // Exclude auto-generated files
     "!client/src/index.js",
-<<<<<<< HEAD
-    "!client/src/reportWebVitals.js",
-    "!client/src/setupTests.js",
-=======
     "!client/src/reportWebVitals.js", 
     "!client/src/setupTests.js"
->>>>>>> 7baab758
   ],
   coverageThreshold: {
     global: {
