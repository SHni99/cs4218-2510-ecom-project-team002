import React, { useState, useEffect } from "react";
import { Link } from "react-router-dom";
import useCategory from "../hooks/useCategory";
import Layout from "../components/Layout";
const Categories = () => {
  const categories = useCategory();
  return (
    <Layout title={"All Categories"}>
      <div className="container">
        <div className="row">
<<<<<<< HEAD
          {categories?.map((c) => (
=======
          {categories && categories.map((c) => (
>>>>>>> e254e664
            <div className="col-md-6 mt-5 mb-3 gx-3 gy-3" key={c._id}>
              <Link to={`/category/${c.slug}`} className="btn btn-primary">
                {c.name}
              </Link>
            </div>
          )) || <div>No categories found</div>}
        </div>
      </div>
    </Layout>
  );
};

export default Categories;<|MERGE_RESOLUTION|>--- conflicted
+++ resolved
@@ -8,17 +8,14 @@
     <Layout title={"All Categories"}>
       <div className="container">
         <div className="row">
-<<<<<<< HEAD
-          {categories?.map((c) => (
-=======
-          {categories && categories.map((c) => (
->>>>>>> e254e664
-            <div className="col-md-6 mt-5 mb-3 gx-3 gy-3" key={c._id}>
-              <Link to={`/category/${c.slug}`} className="btn btn-primary">
-                {c.name}
-              </Link>
-            </div>
-          )) || <div>No categories found</div>}
+          {categories &&
+            categories.map((c) => (
+              <div className="col-md-6 mt-5 mb-3 gx-3 gy-3" key={c._id}>
+                <Link to={`/category/${c.slug}`} className="btn btn-primary">
+                  {c.name}
+                </Link>
+              </div>
+            ))}
         </div>
       </div>
     </Layout>
